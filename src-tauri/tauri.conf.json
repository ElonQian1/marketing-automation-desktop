--- conflicted
+++ resolved
@@ -1,12 +1,7 @@
 {
   "$schema": "https://schema.tauri.app/config/2.0.0",
-<<<<<<< HEAD
   "productName": "员工引流工具",
-  "version": "0.1.0",
-=======
-  "productName": "Employee GUI",
   "version": "0.2.0",
->>>>>>> 15fa6ed4
   "identifier": "com.example.employeegui",
   "build": {
     "beforeDevCommand": "npm run dev",
@@ -16,12 +11,6 @@
   },
   "bundle": {
     "active": true,
-<<<<<<< HEAD
-    "icon": [
-      "icons/icon.ico",
-      "icons/icon.png"
-    ]
-=======
     "targets": "all",
     "icon": [
       "icons/icon.ico",
@@ -35,7 +24,6 @@
       "digestAlgorithm": "sha256",
       "timestampUrl": ""
     }
->>>>>>> 15fa6ed4
   },
   "app": {
     "windows": [
