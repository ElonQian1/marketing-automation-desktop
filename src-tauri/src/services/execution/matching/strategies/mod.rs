//! strategies/mod.rs - 匹配策略处理器模块
//! 
//! 提供模块化的匹配策略处理，支持不同的匹配策略和扩展。
//! 每个策略都有独立的处理器，确保代码清晰和可维护。

mod strategy_processor;
mod standard_strategy;
mod absolute_strategy;
mod custom_strategy;
mod hidden_element_parent_strategy;
pub mod xpath_direct_strategy;
mod xpath_first_index_strategy;
mod xpath_all_elements_strategy;
mod enhanced_strategy; // 🆕 增强型匹配策略

pub use strategy_processor::{
    StrategyProcessor,
    MatchingContext,
    StrategyResult,
    ProcessingError,
};

pub use standard_strategy::StandardStrategyProcessor;
pub use absolute_strategy::AbsoluteStrategyProcessor; 
pub use custom_strategy::CustomStrategyProcessor;
pub use hidden_element_parent_strategy::HiddenElementParentStrategyProcessor;
pub use xpath_direct_strategy::XPathDirectStrategyProcessor;
pub use xpath_first_index_strategy::XPathFirstIndexStrategyProcessor;
pub use xpath_all_elements_strategy::XPathAllElementsStrategyProcessor;
pub use enhanced_strategy::EnhancedStrategyProcessor; // 🆕 增强型策略处理器

use std::collections::HashMap;
use serde_json::Value;

/// 策略工厂 - 根据策略名称创建对应的处理器
pub fn create_strategy_processor(strategy: &str) -> Box<dyn StrategyProcessor + Send + Sync> {
    match strategy {
        "xpath-direct" => Box::new(XPathDirectStrategyProcessor::new()), // 🆕 XPath 直接索引策略
        "xpath-first-index" => Box::new(XPathFirstIndexStrategyProcessor::new()), // 🆕 XPath 使用[1]索引策略
        "xpath-all-elements" => Box::new(XPathAllElementsStrategyProcessor::new()), // 🆕 XPath 返回所有元素策略
        "enhanced" => Box::new(EnhancedStrategyProcessor::new()), // 🆕 增强型匹配策略
        "standard" => Box::new(StandardStrategyProcessor::new()),
        "absolute" => Box::new(AbsoluteStrategyProcessor::new()),
        "custom" => Box::new(CustomStrategyProcessor::new()),
        "hidden-element-parent" => Box::new(HiddenElementParentStrategyProcessor::new()),
        "strict" => Box::new(StandardStrategyProcessor::new()), // 复用 standard
        "relaxed" => Box::new(StandardStrategyProcessor::new()), // 复用 standard
        "positionless" => Box::new(StandardStrategyProcessor::new()), // 复用 standard
        
        // 🆕 智能匹配策略 - 使用 Custom 策略并禁用 absolute 依赖
        "intelligent" => {
            tracing::info!("🧠 使用智能匹配策略，基于 Custom 策略实现多字段匹配");
            Box::new(CustomStrategyProcessor::new())
        },
        
        // 🆕 无障碍匹配策略 - 专注文本和描述字段
        "a11y" => {
            tracing::info!("♿ 使用无障碍匹配策略，专注文本和内容描述");
            Box::new(CustomStrategyProcessor::new())
        },
        
        // 🆕 邻域匹配策略 - 基于坐标范围
        "bounds_near" => {
            tracing::info!("📍 使用邻域匹配策略，基于坐标范围查找");
            Box::new(CustomStrategyProcessor::new())
        },
        
        // 🆕 XPath 模糊匹配策略
        "xpath_fuzzy" => {
            tracing::info!("🔍 使用XPath模糊匹配策略");
            Box::new(XPathDirectStrategyProcessor::new()) // 复用 xpath-direct 实现
        },
        
        _ => {
<<<<<<< HEAD
            tracing::warn!("🤖 未知匹配策略: {}, 使用 custom 策略", strategy);
            Box::new(CustomStrategyProcessor::new()) // 修改默认策略为Custom
=======
            tracing::warn!("🤖 未知匹配策略: {}, 使用 enhanced 策略作为智能后备", strategy);
            Box::new(EnhancedStrategyProcessor::new()) // 🆕 使用增强策略作为默认后备
>>>>>>> ad7c60cd
        }
    }
}

/// 从步骤参数中提取匹配上下文
pub fn extract_matching_context(params: &HashMap<String, Value>) -> Option<MatchingContext> {
    let matching_val = params.get("matching")?;
    
    let strategy = matching_val
        .get("strategy")
        .and_then(|s| s.as_str())
        .unwrap_or("standard")
        .to_string();

    let fields: Vec<String> = matching_val
        .get("fields")
        .and_then(|f| f.as_array())
        .map(|arr| {
            arr.iter()
                .filter_map(|v| v.as_str().map(|s| s.to_string()))
                .collect()
        })
        .unwrap_or_default();

    let mut values = HashMap::new();
    if let Some(values_obj) = matching_val.get("values").and_then(|v| v.as_object()) {
        for (k, v) in values_obj {
            if let Some(s) = v.as_str() {
                values.insert(k.clone(), s.to_string());
            }
        }
    }

    let mut includes = HashMap::new();
    if let Some(includes_obj) = matching_val.get("includes").and_then(|v| v.as_object()) {
        for (k, v) in includes_obj {
            if let Some(arr) = v.as_array() {
                let words: Vec<String> = arr
                    .iter()
                    .filter_map(|item| item.as_str().map(|s| s.to_string()))
                    .collect();
                includes.insert(k.clone(), words);
            }
        }
    }

    let mut excludes = HashMap::new();
    if let Some(excludes_obj) = matching_val.get("excludes").and_then(|v| v.as_object()) {
        for (k, v) in excludes_obj {
            if let Some(arr) = v.as_array() {
                let words: Vec<String> = arr
                    .iter()
                    .filter_map(|item| item.as_str().map(|s| s.to_string()))
                    .collect();
                excludes.insert(k.clone(), words);
            }
        }
    }

    // 提取 match_mode（兼容驼峰/下划线）
    let mut match_mode = HashMap::new();
    if let Some(mode_obj) = matching_val
        .get("match_mode").and_then(|v| v.as_object())
        .or_else(|| matching_val.get("matchMode").and_then(|v| v.as_object()))
    {
        for (k, v) in mode_obj {
            if let Some(s) = v.as_str() {
                match_mode.insert(k.clone(), s.to_string());
            }
        }
    }

    // 提取 regex_includes（兼容驼峰/下划线）
    let mut regex_includes = HashMap::new();
    if let Some(ri_obj) = matching_val
        .get("regex_includes").and_then(|v| v.as_object())
        .or_else(|| matching_val.get("regexIncludes").and_then(|v| v.as_object()))
    {
        for (k, v) in ri_obj {
            if let Some(arr) = v.as_array() {
                let patterns: Vec<String> = arr
                    .iter()
                    .filter_map(|item| item.as_str().map(|s| s.to_string()))
                    .collect();
                regex_includes.insert(k.clone(), patterns);
            }
        }
    }

    // 提取 regex_excludes（兼容驼峰/下划线）
    let mut regex_excludes = HashMap::new();
    if let Some(re_obj) = matching_val
        .get("regex_excludes").and_then(|v| v.as_object())
        .or_else(|| matching_val.get("regexExcludes").and_then(|v| v.as_object()))
    {
        for (k, v) in re_obj {
            if let Some(arr) = v.as_array() {
                let patterns: Vec<String> = arr
                    .iter()
                    .filter_map(|item| item.as_str().map(|s| s.to_string()))
                    .collect();
                regex_excludes.insert(k.clone(), patterns);
            }
        }
    }

    // 提取固化的坐标信息（用于回退）
    let fallback_bounds = params.get("bounds")
        .or_else(|| params.get("boundsRect"))
        .cloned();

    // 🆕 提取原始XML快照
    let original_xml = params.get("xmlSnapshot")
        .and_then(|snapshot| snapshot.get("xmlContent"))
        .and_then(|content| content.as_str())
        .map(|s| s.to_string())
        .or_else(|| {
            // 也尝试从 original_xml 字段直接获取
            params.get("original_xml")
                .and_then(|xml| xml.as_str())
                .map(|s| s.to_string())
        });

    Some(MatchingContext {
        strategy,
        fields,
        values,
        includes,
        excludes,
        match_mode,
        regex_includes,
        regex_excludes,
        fallback_bounds,
        device_id: String::new(), // 将在调用时设置
        original_xml,
    })
}<|MERGE_RESOLUTION|>--- conflicted
+++ resolved
@@ -72,13 +72,8 @@
         },
         
         _ => {
-<<<<<<< HEAD
-            tracing::warn!("🤖 未知匹配策略: {}, 使用 custom 策略", strategy);
-            Box::new(CustomStrategyProcessor::new()) // 修改默认策略为Custom
-=======
             tracing::warn!("🤖 未知匹配策略: {}, 使用 enhanced 策略作为智能后备", strategy);
             Box::new(EnhancedStrategyProcessor::new()) // 🆕 使用增强策略作为默认后备
->>>>>>> ad7c60cd
         }
     }
 }
