--- conflicted
+++ resolved
@@ -1,12 +1,8 @@
 {
   "name": "employee-drainage-tool",
   "private": true,
-<<<<<<< HEAD
-  "version": "0.1.0",
+  "version": "0.2.0",
   "description": "员工引流工具 - 基于 Tauri + React 的桌面应用",
-=======
-  "version": "0.2.0",
->>>>>>> 15fa6ed4
   "type": "module",
   "scripts": {
     "dev": "vite",
